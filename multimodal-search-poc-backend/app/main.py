--- conflicted
+++ resolved
@@ -4,11 +4,7 @@
 urllib3.disable_warnings(urllib3.exceptions.NotOpenSSLWarning)
 from fastapi import FastAPI, HTTPException, UploadFile, File, Header
 from fastapi.middleware.cors import CORSMiddleware
-<<<<<<< HEAD
-from typing import List, Optional
-=======
-from typing import List, Union
->>>>>>> d8f75edb
+from typing import List, Optional, Union
 from fastapi import Form
 import json
 import time
@@ -30,11 +26,7 @@
 # Add CORS middleware
 app.add_middleware(
     CORSMiddleware,
-<<<<<<< HEAD
-    allow_origins=["http://localhost:3000", "http://localhost:8081", "http://localhost:19006"],
-=======
-    allow_origins=["http://localhost:3000", "http://localhost:8081", "http://localhost:19006", "https://app.zerotab.app"],
->>>>>>> d8f75edb
+    allow_origins=["http://localhost:3000", "http://localhost:8081", "http://localhost:19006", "http://localhost:8081", "http://localhost:19006", "https://app.zerotab.app"],
     allow_credentials=True,
     allow_methods=["*"],
     allow_headers=["*"],
@@ -50,7 +42,16 @@
         logger.info("Starting up the application...")
         with open("app/data/catalog.json", "r") as f:
             catalog = json.load(f)
-        search_service = EnhancedSearchService(catalog)
+        
+        # Import settings and pass BACKEND_URL to EnhancedSearchService
+        from app.config.settings import settings
+        logger.info(f"Using backend URL: {settings.BACKEND_URL}")
+        
+        search_service = EnhancedSearchService(
+            catalog=catalog,
+            base_url=settings.BACKEND_URL
+        )
+        
         logger.info("Search service created, initializing indexes...")
         await search_service.initialize()
         logger.info("Startup completed successfully!")
@@ -78,8 +79,7 @@
         return catalog
     except Exception as e:
         raise HTTPException(status_code=500, detail=str(e))
-<<<<<<< HEAD
-=======
+
 
 @app.get("/product/{id}", response_model=Product)
 async def get_product(id: str):
@@ -95,17 +95,10 @@
         return product
     except Exception as e:
         raise HTTPException(status_code=500, detail=str(e))
-
-@app.post("/search", response_model=List[Product])
-async def search(query: SearchQuery):
-    if not search_service:
-        raise HTTPException(status_code=500, detail="Search service not initialized")
->>>>>>> d8f75edb
 
 @app.post("/search", response_model=List[Product])
 async def search(
     query: SearchQuery,
-    user_id: Optional[int] = Header(None),
     authorization: Optional[str] = Header(None)
 ):
     try:
@@ -113,14 +106,14 @@
         token = None
         if authorization and authorization.startswith("Token "):
             token = authorization.split(" ")[1]
-
+            
         search_results = await search_service.search_with_auth(
             query_type=query.query_type,
             query=query.query,
             num_results=query.num_results,
             min_similarity=query.min_similarity,
             user_preferences=query.preferences,
-            user_id=user_id,
+            user_id=query.user_id,
             auth_token=token
         )
 
@@ -128,26 +121,23 @@
     except Exception as e:
         raise HTTPException(status_code=500, detail=str(e))
 
-# @app.post("/search", response_model=List[Product])
-# async def search(query: SearchQuery):
-#     if not search_service:
-#         raise HTTPException(status_code=500, detail="Search service not initialized")
-
-#     try:
-#         search_results = search_service.search(
-#             query_type=query.query_type,
-#             query=query.query,
-#             num_results=query.num_results,
-#             min_similarity=query.min_similarity,
-#             user_preferences=query.preferences
-#         )
-
-#         # Extract just the products from the search results
-#         products = [result.product for result in search_results]
-#         return products
-
-#     except Exception as e:
-#         raise HTTPException(status_code=400, detail=str(e))
+# New endpoint to get search results with similarity scores
+@app.post("/search/detailed", response_model=List[SearchResult])
+async def detailed_search(query: SearchQuery):
+    if not search_service:
+        raise HTTPException(status_code=500, detail="Search service not initialized")
+
+    try:
+        results = search_service.search(
+            query_type=query.query_type,
+            query=query.query,
+            num_results=query.num_results,
+            min_similarity=query.min_similarity,
+            user_preferences=query.preferences
+        )
+        return results
+    except Exception as e:
+        raise HTTPException(status_code=400, detail=str(e))
 
 @app.post("/search/image", response_model=List[Product])
 async def image_search(
@@ -185,41 +175,6 @@
     except Exception as e:
         raise HTTPException(status_code=400, detail=str(e))
 
-# New endpoint to get search results with similarity scores
-@app.post("/search/detailed", response_model=List[SearchResult])
-async def detailed_search(query: SearchQuery):
-    if not search_service:
-        raise HTTPException(status_code=500, detail="Search service not initialized")
-
-    try:
-        results = search_service.search(
-            query_type=query.query_type,
-            query=query.query,
-            num_results=query.num_results,
-            min_similarity=query.min_similarity,
-            user_preferences=query.preferences
-        )
-        return results
-    except Exception as e:
-        raise HTTPException(status_code=400, detail=str(e))
-
-
-@app.post("/search/detailed", response_model=List[SearchResult])
-async def detailed_search(query: SearchQuery):
-    if not search_service:
-        raise HTTPException(status_code=500, detail="Search service not initialized")
-
-    try:
-        return search_service.search(
-            query_type=query.query_type,
-            query=query.query,
-            num_results=query.num_results,
-            min_similarity=query.min_similarity,
-            user_preferences=query.preferences
-        )
-    except Exception as e:
-        raise HTTPException(status_code=400, detail=str(e))
-
 @app.post("/search/image/detailed", response_model=List[SearchResult])
 async def detailed_image_search(
     file: UploadFile = File(...),
@@ -249,6 +204,7 @@
         )
     except Exception as e:
         raise HTTPException(status_code=400, detail=str(e))
+    
 @app.post("/search/audio", response_model=List[Product])
 async def audio_search(
     file: UploadFile = File(...),
